#
# Tests for tunnel devices config generated via netplan
#
# Copyright (C) 2018-2022 Canonical, Ltd.
# Copyright (C) 2022 Datto, Inc.
# Author: Mathieu Trudel-Lapierre <mathieu.trudel.lapierre@canonical.com>
# Author: Anthony Timmins <atimmins@datto.com>
# Author: Lukas Märdian <slyon@ubuntu.com>
#
# This program is free software; you can redistribute it and/or modify
# it under the terms of the GNU General Public License as published by
# the Free Software Foundation; version 3.
#
# This program is distributed in the hope that it will be useful,
# but WITHOUT ANY WARRANTY; without even the implied warranty of
# MERCHANTABILITY or FITNESS FOR A PARTICULAR PURPOSE.  See the
# GNU General Public License for more details.
#
# You should have received a copy of the GNU General Public License
# along with this program.  If not, see <http://www.gnu.org/licenses/>.

import os
import re

from .base import TestBase, ND_WITHIPGW, ND_EMPTY, NM_WG, ND_WG, ND_VXLAN


def prepare_config_for_mode(renderer, mode, key=None, ttl=None):
    config = """network:
  version: 2
  renderer: {}
""".format(renderer)

    if mode == "ip6gre" \
            or mode == "ip6ip6" \
            or mode == "vti6" \
            or mode == "ipip6" \
            or mode == "ip6gretap":
        local_ip = "fe80::dead:beef"
        remote_ip = "2001:fe:ad:de:ad:be:ef:1"
    else:
        local_ip = "10.10.10.10"
        remote_ip = "20.20.20.20"

    append_ttl = '\n      ttl: {}'.format(ttl) if ttl else ''
    config += """
  tunnels:
    tun0:
      mode: {}
      local: {}
      remote: {}{}
      addresses: [ 15.15.15.15/24 ]
      gateway4: 20.20.20.21
""".format(mode, local_ip, remote_ip, append_ttl)

    # Handle key/keys as str or dict as required by the test
    if type(key) is str:
        config += """
      key: {}
""".format(key)
    elif type(key) is dict:
        config += """
      keys:
        input: {}
        output: {}
""".format(key['input'], key['output'])

    return config


def prepare_wg_config(listen=None, privkey=None, fwmark=None, peers=[], renderer="networkd"):
    config = '''network:
  version: 2
  renderer: %s
  tunnels:
    wg0:
      mode: wireguard
      addresses: [15.15.15.15/24, 2001:de:ad:be:ef:ca:fe:1/128]
      gateway4: 20.20.20.21
''' % renderer
    if privkey is not None:
        config += '      key: {}\n'.format(privkey)
    if fwmark is not None:
        config += '      mark: {}\n'.format(fwmark)
    if listen is not None:
        config += '      port: {}\n'.format(listen)
    if len(peers) > 0:
        config += '      peers:\n'
    for peer in peers:
        public_key = peer.get('public-key')
        peer.pop('public-key', None)
        shared_key = peer.get('shared-key')
        peer.pop('shared-key', None)
        pfx = '        - '
        for k, v in peer.items():
            config += '{}{}: {}\n'.format(pfx, k, v)
            pfx = '          '
        if public_key or shared_key:
            config += '{}keys:\n'.format(pfx)
            if public_key:
                config += '            public: {}\n'.format(public_key)
            if shared_key:
                config += '            shared: {}\n'.format(shared_key)
    return config


class _CommonParserErrors():

    def test_fail_invalid_private_key(self):
        """[wireguard] Show an error for an invalid private key"""
        config = prepare_wg_config(listen=12345, privkey='invalid.key',
                                   peers=[{'public-key': 'M9nt4YujIOmNrRmpIRTmYSfMdrpvE7u6WkG8FY8WjG4=',
                                           'allowed-ips': '[0.0.0.0/0, "2001:fe:ad:de:ad:be:ef:1/24"]',
                                           'keepalive': 14,
                                           'endpoint': '1.2.3.4:1005'}], renderer=self.backend)
        out = self.generate(config, expect_fail=True)
        self.assertIn("Error in network definition: wg0: invalid wireguard private key", out)

    def test_fail_invalid_public_key(self):
        """[wireguard] Show an error for an invalid private key"""
        config = prepare_wg_config(listen=12345, privkey='4GgaQCy68nzNsUE5aJ9fuLzHhB65tAlwbmA72MWnOm8=',
                                   peers=[{'public-key': '/invalid.key',
                                           'allowed-ips': '[0.0.0.0/0, "2001:fe:ad:de:ad:be:ef:1/24"]',
                                           'keepalive': 14,
                                           'endpoint': '1.2.3.4:1005'}], renderer=self.backend)
        out = self.generate(config, expect_fail=True)
        self.assertIn("Error in network definition: wg0: invalid wireguard public key", out)

    def test_fail_invalid_shared_key(self):
        """[wireguard] Show an error for an invalid pre shared key"""
        config = prepare_wg_config(listen=12345, privkey='4GgaQCy68nzNsUE5aJ9fuLzHhB65tAlwbmA72MWnOm8=',
                                   peers=[{'public-key': 'M9nt4YujIOmNrRmpIRTmYSfMdrpvE7u6WkG8FY8WjG4=',
                                           'allowed-ips': '[0.0.0.0/0, "2001:fe:ad:de:ad:be:ef:1/24"]',
                                           'keepalive': 14,
                                           'shared-key': 'invalid.key',
                                           'endpoint': '1.2.3.4:1005'}], renderer=self.backend)
        out = self.generate(config, expect_fail=True)
        self.assertIn("Error in network definition: wg0: invalid wireguard shared key", out)

    def test_fail_keepalive_2big(self):
        """[wireguard] Show an error if keepalive is too big"""
        config = prepare_wg_config(listen=12345, privkey='4GgaQCy68nzNsUE5aJ9fuLzHhB65tAlwbmA72MWnOm8=',
                                   peers=[{'public-key': 'M9nt4YujIOmNrRmpIRTmYSfMdrpvE7u6WkG8FY8WjG4=',
                                           'allowed-ips': '[0.0.0.0/0, "2001:fe:ad:de:ad:be:ef:1/24"]',
                                           'keepalive': 100500,
                                           'endpoint': '1.2.3.4:5'}], renderer=self.backend)
        out = self.generate(config, expect_fail=True)
        self.assertIn("Error in network definition: wg0: keepalive must be 0-65535 inclusive.", out)

    def test_fail_keepalive_bogus(self):
        """[wireguard] Show an error if keepalive is not an int"""
        config = prepare_wg_config(listen=12345, privkey='4GgaQCy68nzNsUE5aJ9fuLzHhB65tAlwbmA72MWnOm8=',
                                   peers=[{'public-key': 'M9nt4YujIOmNrRmpIRTmYSfMdrpvE7u6WkG8FY8WjG4=',
                                           'allowed-ips': '[0.0.0.0/0, "2001:fe:ad:de:ad:be:ef:1/24"]',
                                           'keepalive': 'bogus',
                                           'endpoint': '1.2.3.4:5'}], renderer=self.backend)
        out = self.generate(config, expect_fail=True)
        self.assertIn("Error in network definition: invalid unsigned int value 'bogus'", out)

    def test_fail_allowed_ips_prefix4(self):
        """[wireguard] Show an error if ipv4 prefix is too big"""
        config = prepare_wg_config(listen=12345, privkey='4GgaQCy68nzNsUE5aJ9fuLzHhB65tAlwbmA72MWnOm8=',
                                   peers=[{'public-key': 'M9nt4YujIOmNrRmpIRTmYSfMdrpvE7u6WkG8FY8WjG4=',
                                           'allowed-ips': '[0.0.0.0/200, "2001:fe:ad:de:ad:be:ef:1/24"]',
                                           'keepalive': 14,
                                           'endpoint': '1.2.3.4:5'}], renderer=self.backend)
        out = self.generate(config, expect_fail=True)
        self.assertIn("Error in network definition: invalid prefix length in address", out)

    def test_fail_allowed_ips_prefix6(self):
        """[wireguard] Show an error if ipv6 prefix too big"""
        config = prepare_wg_config(listen=12345, privkey='4GgaQCy68nzNsUE5aJ9fuLzHhB65tAlwbmA72MWnOm8=',
                                   peers=[{'public-key': 'M9nt4YujIOmNrRmpIRTmYSfMdrpvE7u6WkG8FY8WjG4=',
                                           'allowed-ips': '[0.0.0.0/0, "2001:fe:ad:de:ad:be:ef:1/224"]',
                                           'keepalive': 14,
                                           'endpoint': '1.2.3.4:5'}], renderer=self.backend)
        out = self.generate(config, expect_fail=True)
        self.assertIn("Error in network definition: invalid prefix length in address", out)

    def test_fail_allowed_ips_noprefix4(self):
        """[wireguard] Show an error if ipv4 prefix is missing"""
        config = prepare_wg_config(listen=12345, privkey='4GgaQCy68nzNsUE5aJ9fuLzHhB65tAlwbmA72MWnOm8=',
                                   peers=[{'public-key': 'M9nt4YujIOmNrRmpIRTmYSfMdrpvE7u6WkG8FY8WjG4=',
                                           'allowed-ips': '[0.0.0.0, "2001:fe:ad:de:ad:be:ef:1/24"]',
                                           'keepalive': 14,
                                           'endpoint': '1.2.3.4:5'}], renderer=self.backend)
        out = self.generate(config, expect_fail=True)
        self.assertIn("Error in network definition: address \'0.0.0.0\' is missing /prefixlength", out)

    def test_fail_allowed_ips_noprefix6(self):
        """[wireguard] Show an error if ipv6 prefix is missing"""
        config = prepare_wg_config(listen=12345, privkey='4GgaQCy68nzNsUE5aJ9fuLzHhB65tAlwbmA72MWnOm8=',
                                   peers=[{'public-key': 'M9nt4YujIOmNrRmpIRTmYSfMdrpvE7u6WkG8FY8WjG4=',
                                           'allowed-ips': '[0.0.0.0/0, "2001:fe:ad:de:ad:be:ef:1"]',
                                           'keepalive': 14,
                                           'endpoint': '1.2.3.4:5'}], renderer=self.backend)
        out = self.generate(config, expect_fail=True)
        self.assertIn("Error in network definition: address '2001:fe:ad:de:ad:be:ef:1' is missing /prefixlength", out)

    def test_fail_allowed_ips_bogus(self):
        """[wireguard] Show an error if the address is completely bogus"""
        config = prepare_wg_config(listen=12345, privkey='4GgaQCy68nzNsUE5aJ9fuLzHhB65tAlwbmA72MWnOm8=',
                                   peers=[{'public-key': 'M9nt4YujIOmNrRmpIRTmYSfMdrpvE7u6WkG8FY8WjG4=',
                                           'allowed-ips': '[302.302.302.302/24, "2001:fe:ad:de:ad:be:ef:1"]',
                                           'keepalive': 14,
                                           'endpoint': '1.2.3.4:5'}], renderer=self.backend)
        out = self.generate(config, expect_fail=True)
        self.assertIn("Error in network definition: malformed address \'302.302.302.302/24\', \
must be X.X.X.X/NN or X:X:X:X:X:X:X:X/NN", out)

    def test_fail_remote_no_port4(self):
        """[wireguard] Show an error if ipv4 remote endpoint lacks a port"""
        config = prepare_wg_config(listen=12345, privkey='4GgaQCy68nzNsUE5aJ9fuLzHhB65tAlwbmA72MWnOm8=',
                                   peers=[{'public-key': 'M9nt4YujIOmNrRmpIRTmYSfMdrpvE7u6WkG8FY8WjG4=',
                                           'allowed-ips': '[0.0.0.0/0, "2001:fe:ad:de:ad:be:ef:1/24"]',
                                           'keepalive': 14,
                                           'endpoint': '1.2.3.4'}], renderer=self.backend)
        out = self.generate(config, expect_fail=True)
        self.assertIn("Error in network definition: endpoint '1.2.3.4' is missing :port", out)

    def test_fail_remote_no_port6(self):
        """[wireguard] Show an error if ipv6 remote endpoint lacks a port"""
        config = prepare_wg_config(listen=12345, privkey='4GgaQCy68nzNsUE5aJ9fuLzHhB65tAlwbmA72MWnOm8=',
                                   peers=[{'public-key': 'M9nt4YujIOmNrRmpIRTmYSfMdrpvE7u6WkG8FY8WjG4=',
                                           'allowed-ips': '[0.0.0.0/0, "2001:fe:ad:de:ad:be:ef:1/24"]',
                                           'keepalive': 14,
                                           'endpoint': "2001:fe:ad:de:ad:be:ef:1"}], renderer=self.backend)
        out = self.generate(config, expect_fail=True)
        self.assertIn("Error in network definition: invalid endpoint address or hostname", out)

    def test_fail_remote_no_port_hn(self):
        """[wireguard] Show an error if fqdn remote endpoint lacks a port"""
        config = prepare_wg_config(listen=12345, privkey='4GgaQCy68nzNsUE5aJ9fuLzHhB65tAlwbmA72MWnOm8=',
                                   peers=[{'public-key': 'M9nt4YujIOmNrRmpIRTmYSfMdrpvE7u6WkG8FY8WjG4=',
                                           'allowed-ips': '[0.0.0.0/0, "2001:fe:ad:de:ad:be:ef:1/24"]',
                                           'keepalive': 14,
                                           'endpoint': 'fq.dn'}], renderer=self.backend)
        out = self.generate(config, expect_fail=True)
        self.assertIn("Error in network definition: endpoint 'fq.dn' is missing :port", out)

    def test_fail_remote_big_port4(self):
        """[wireguard] Show an error if ipv4 remote endpoint port is too big"""
        config = prepare_wg_config(listen=12345, privkey='4GgaQCy68nzNsUE5aJ9fuLzHhB65tAlwbmA72MWnOm8=',
                                   peers=[{'public-key': 'M9nt4YujIOmNrRmpIRTmYSfMdrpvE7u6WkG8FY8WjG4=',
                                           'allowed-ips': '[0.0.0.0/0, "2001:fe:ad:de:ad:be:ef:1/24"]',
                                           'keepalive': 14,
                                           'endpoint': '1.2.3.4:100500'}], renderer=self.backend)
        out = self.generate(config, expect_fail=True)
        self.assertIn("Error in network definition: invalid port in endpoint '1.2.3.4:100500", out)

    def test_fail_ipv6_remote_noport(self):
        """[wireguard] Show an error for v6 remote endpoint without port"""
        config = prepare_wg_config(listen=12345, privkey='4GgaQCy68nzNsUE5aJ9fuLzHhB65tAlwbmA72MWnOm8=',
                                   peers=[{'public-key': 'M9nt4YujIOmNrRmpIRTmYSfMdrpvE7u6WkG8FY8WjG4=',
                                           'allowed-ips': '[0.0.0.0/0, "2001:fe:ad:de:ad:be:ef:1/24"]',
                                           'keepalive': 23,
                                           'endpoint': '"[2001:fe:ad:de:ad:be:ef:11]"'}], renderer=self.backend)
        out = self.generate(config, expect_fail=True)
        self.assertIn("endpoint \'[2001:fe:ad:de:ad:be:ef:11]\' is missing :port", out)

    def test_fail_ipv6_remote_nobrace(self):
        """[wireguard] Show an error for v6 remote endpoint without closing brace"""
        config = prepare_wg_config(listen=12345, privkey='4GgaQCy68nzNsUE5aJ9fuLzHhB65tAlwbmA72MWnOm8=',
                                   peers=[{'public-key': 'M9nt4YujIOmNrRmpIRTmYSfMdrpvE7u6WkG8FY8WjG4=',
                                           'allowed-ips': '[0.0.0.0/0, "2001:fe:ad:de:ad:be:ef:1/24"]',
                                           'keepalive': 23,
                                           'endpoint': '"[2001:fe:ad:de:ad:be:ef:11"'}], renderer=self.backend)
        out = self.generate(config, expect_fail=True)
        self.assertIn("invalid address in endpoint '[2001:fe:ad:de:ad:be:ef:11'", out)

    def test_fail_ipv6_remote_malformed(self):
        """[wireguard] Show an error for malformed-v6 remote endpoint"""
        config = prepare_wg_config(listen=12345, privkey='4GgaQCy68nzNsUE5aJ9fuLzHhB65tAlwbmA72MWnOm8=',
                                   peers=[{'public-key': 'M9nt4YujIOmNrRmpIRTmYSfMdrpvE7u6WkG8FY8WjG4=',
                                           'allowed-ips': '[0.0.0.0/0, "2001:fe:ad:de:ad:be:ef:1/24"]',
                                           'keepalive': 23,
                                           'endpoint': '"[2001:fe:badfilinad:be:ef]:11"'}], renderer=self.backend)
        out = self.generate(config, expect_fail=True)
        self.assertIn("invalid endpoint address or hostname '[2001:fe:badfilinad:be:ef]:11", out)

    def test_fail_short_remote(self):
        """[wireguard] Show an error for too-short remote endpoint"""
        config = prepare_wg_config(listen=12345, privkey='4GgaQCy68nzNsUE5aJ9fuLzHhB65tAlwbmA72MWnOm8=',
                                   peers=[{'public-key': 'M9nt4YujIOmNrRmpIRTmYSfMdrpvE7u6WkG8FY8WjG4=',
                                           'allowed-ips': '[0.0.0.0/0, "2001:fe:ad:de:ad:be:ef:1/24"]',
                                           'keepalive': 23,
                                           'endpoint': 'ab'}], renderer=self.backend)
        out = self.generate(config, expect_fail=True)
        self.assertIn("Error in network definition: invalid endpoint address or hostname 'ab'", out)

    def test_fail_bogus_peer_key(self):
        """[wireguard] Show an error for a bogus key in a peer"""
        config = prepare_wg_config(listen=12345, privkey='4GgaQCy68nzNsUE5aJ9fuLzHhB65tAlwbmA72MWnOm8=',
                                   peers=[{'public-key': 'M9nt4YujIOmNrRmpIRTmYSfMdrpvE7u6WkG8FY8WjG4=',
                                           'allowed-ips': '[0.0.0.0/0, "2001:fe:ad:de:ad:be:ef:1/24"]',
                                           'keepalive': 14,
                                           'bogus': 'true',
                                           'endpoint': '1.2.3.4:1005'}], renderer=self.backend)

        out = self.generate(config, expect_fail=True)
        self.assertIn("Error in network definition: unknown key 'bogus'", out)

    def test_fail_missing_private_key(self):
        """[wireguard] Show an error for a missing private key"""
        config = prepare_wg_config(listen=12345,
                                   peers=[{'public-key': 'M9nt4YujIOmNrRmpIRTmYSfMdrpvE7u6WkG8FY8WjG4=',
                                           'allowed-ips': '[0.0.0.0/0, "2001:fe:ad:de:ad:be:ef:1/24"]',
                                           'keepalive': 14,
                                           'endpoint': '1.2.3.4:1005'}], renderer=self.backend)
        out = self.generate(config, expect_fail=True)
        self.assertIn("Error in network definition: wg0: missing 'key' property (private key) for wireguard", out)

    def test_fail_no_peers(self):
        """[wireguard] Show an error for missing peers"""
        config = prepare_wg_config(listen=12345, privkey="4GgaQCy68nzNsUE5aJ9fuLzHhB65tAlwbmA72MWnOm8=", renderer=self.backend)
        out = self.generate(config, expect_fail=True)
        self.assertIn("Error in network definition: wg0: at least one peer is required.", out)

    def test_fail_no_public_key(self):
        """[wireguard] Show an error for missing public_key"""
        config = prepare_wg_config(listen=12345, privkey='4GgaQCy68nzNsUE5aJ9fuLzHhB65tAlwbmA72MWnOm8=',
                                   peers=[{'allowed-ips': '[0.0.0.0/0, "2001:fe:ad:de:ad:be:ef:1/24"]',
                                           'keepalive': 14,
                                           'endpoint': '1.2.3.4:1005'}], renderer=self.backend)
        out = self.generate(config, expect_fail=True)
        self.assertIn("Error in network definition: wg0: keys.public is required.", out)

    def test_fail_no_allowed_ips(self):
        """[wireguard] Show an error for a missing allowed_ips"""
        config = prepare_wg_config(listen=12345, privkey='4GgaQCy68nzNsUE5aJ9fuLzHhB65tAlwbmA72MWnOm8=',
                                   peers=[{'public-key': 'M9nt4YujIOmNrRmpIRTmYSfMdrpvE7u6WkG8FY8WjG4=',
                                           'keepalive': 14,
                                           'endpoint': '1.2.3.4:1005'}], renderer=self.backend)
        out = self.generate(config, expect_fail=True)
        self.assertIn("Error in network definition: wg0: 'to' is required to define the allowed IPs.", out)

    def test_vxlan_port_range_fail(self):
        out = self.generate('''network:
  tunnels:
    vx0:
      mode: vxlan
      port-range: [1,2,3]''', expect_fail=True)
        self.assertIn("Expected exactly two values for port-range", out)

    def test_vxlan_port_min_wrong_type(self):
        out = self.generate('''network:
  tunnels:
    vx0:
      mode: vxlan
      port-range: [a,10]''', expect_fail=True)
        self.assertIn("invalid unsigned int value 'a'", out)

    def test_vxlan_port_max_wrong_type(self):
        out = self.generate('''network:
  tunnels:
    vx0:
      mode: vxlan
      port-range: [10,b]''', expect_fail=True)
        self.assertIn("invalid unsigned int value 'b'", out)

    def test_vxlan_flags_fail(self):
        out = self.generate('''network:
  tunnels:
    vx0:
      mode: vxlan
      notifications: [INVALID]''', expect_fail=True)
        self.assertIn("invalid value for notifications: 'INVALID'", out)

    def test_vxlan_missing_vni(self):
        out = self.generate('''network:
  version: 2
  tunnels:
    vxlan1005:
      mode: vxlan''', expect_fail=True)
        self.assertIn('missing \'id\' property (VXLAN VNI)', out)

    def test_vxlan_oob_vni(self):
        out = self.generate('''network:
  version: 2
  tunnels:
    vxlan1005:
      mode: vxlan
      id: 17000000''', expect_fail=True)
        self.assertIn('VXLAN \'id\' (VNI) must be in range [1..16777215]', out)

    def test_vxlan_oob_flow_label(self):
        out = self.generate('''network:
  version: 2
  tunnels:
    vxlan1005:
      mode: vxlan
      id: 1005
      flow-label: 1111111''', expect_fail=True)
        self.assertIn('VXLAN \'flow-label\' must be in range [0..1048575]', out)

    def test_vxlan_local_remote_ip_family_mismatch(self):
        out = self.generate('''network:
  version: 2
  tunnels:
    vxlan1005:
      mode: vxlan
      id: 1005
      local: 10.10.10.1
      remote: fe80::3''', expect_fail=True)
        self.assertIn('\'local\' and \'remote\' must be of same IP family type', out)


class _CommonTests():

    def test_simple(self):
        """[wireguard] Validate generation of simple wireguard config"""
        config = prepare_wg_config(listen=12345, privkey='4GgaQCy68nzNsUE5aJ9fuLzHhB65tAlwbmA72MWnOm8=',
                                   fwmark=42,
                                   peers=[{'public-key': 'M9nt4YujIOmNrRmpIRTmYSfMdrpvE7u6WkG8FY8WjG4=',
                                           'allowed-ips': '[0.0.0.0/0, "2001:fe:ad:de:ad:be:ef:1/24"]',
                                           'keepalive': 23,
                                           'shared-key': '7voRZ/ojfXgfPOlswo3Lpma1RJq7qijIEEUEMShQFV8=',
                                           'endpoint': '1.2.3.4:5'}], renderer=self.backend)
        self.generate(config)
        if self.backend == 'networkd':
            self.assert_networkd({'wg0.netdev': ND_WG % ('=4GgaQCy68nzNsUE5aJ9fuLzHhB65tAlwbmA72MWnOm8=', '12345', '''FwMark=42

[WireGuardPeer]
PublicKey=M9nt4YujIOmNrRmpIRTmYSfMdrpvE7u6WkG8FY8WjG4=
AllowedIPs=0.0.0.0/0,2001:fe:ad:de:ad:be:ef:1/24
PersistentKeepalive=23
Endpoint=1.2.3.4:5
PresharedKey=7voRZ/ojfXgfPOlswo3Lpma1RJq7qijIEEUEMShQFV8='''),
                                  'wg0.network': ND_WITHIPGW % ('wg0', '15.15.15.15/24', '2001:de:ad:be:ef:ca:fe:1/128',
                                                                '20.20.20.21')})
        elif self.backend == 'NetworkManager':
            self.assert_nm({'wg0.nmconnection': NM_WG % ('4GgaQCy68nzNsUE5aJ9fuLzHhB65tAlwbmA72MWnOm8=', '12345', '''fwmark=42

[wireguard-peer.M9nt4YujIOmNrRmpIRTmYSfMdrpvE7u6WkG8FY8WjG4=]
persistent-keepalive=23
endpoint=1.2.3.4:5
preshared-key=7voRZ/ojfXgfPOlswo3Lpma1RJq7qijIEEUEMShQFV8=
preshared-key-flags=0
allowed-ips=0.0.0.0/0;2001:fe:ad:de:ad:be:ef:1/24;''')})

    def test_simple_multi_pass(self):
        """[wireguard] Validate generation of a wireguard config, which is parsed multiple times"""
        config = prepare_wg_config(listen=12345, privkey='4GgaQCy68nzNsUE5aJ9fuLzHhB65tAlwbmA72MWnOm8=',
                                   peers=[{'public-key': 'M9nt4YujIOmNrRmpIRTmYSfMdrpvE7u6WkG8FY8WjG4=',
                                           'allowed-ips': '[0.0.0.0/0, "2001:fe:ad:de:ad:be:ef:1/24"]',
                                           'keepalive': 23,
                                           'endpoint': '1.2.3.4:5'}], renderer=self.backend)
        config = config.replace('tunnels:', 'bridges: {br0: {interfaces: [wg0]}}\n  tunnels:')
        self.generate(config)
        if self.backend == 'networkd':
            self.assert_networkd({'wg0.netdev': ND_WG % ('=4GgaQCy68nzNsUE5aJ9fuLzHhB65tAlwbmA72MWnOm8=', '12345', '''
[WireGuardPeer]
PublicKey=M9nt4YujIOmNrRmpIRTmYSfMdrpvE7u6WkG8FY8WjG4=
AllowedIPs=0.0.0.0/0,2001:fe:ad:de:ad:be:ef:1/24
PersistentKeepalive=23
Endpoint=1.2.3.4:5'''),
                                  'wg0.network': (ND_WITHIPGW % ('wg0', '15.15.15.15/24', '2001:de:ad:be:ef:ca:fe:1/128',
                                                                 '20.20.20.21') + 'Bridge=br0\n')
                                  .replace('LinkLocalAddressing=ipv6', 'LinkLocalAddressing=no'),
                                  'br0.network': ND_EMPTY % ('br0', 'ipv6'),
                                  'br0.netdev': '''[NetDev]\nName=br0\nKind=bridge\n'''})
        elif self.backend == 'NetworkManager':
            self.assert_nm({'wg0.nmconnection': '''[connection]
id=netplan-wg0
type=wireguard
interface-name=wg0
slave-type=bridge # wokeignore:rule=slave
master=br0 # wokeignore:rule=master

[wireguard]
private-key=4GgaQCy68nzNsUE5aJ9fuLzHhB65tAlwbmA72MWnOm8=
listen-port=12345

[wireguard-peer.M9nt4YujIOmNrRmpIRTmYSfMdrpvE7u6WkG8FY8WjG4=]
persistent-keepalive=23
endpoint=1.2.3.4:5
allowed-ips=0.0.0.0/0;2001:fe:ad:de:ad:be:ef:1/24;

[ipv4]
method=manual
address1=15.15.15.15/24
gateway=20.20.20.21

[ipv6]
method=manual
address1=2001:de:ad:be:ef:ca:fe:1/128
ip6-privacy=0
''',
                            'br0.nmconnection': '''[connection]
id=netplan-br0
type=bridge
interface-name=br0

[ipv4]
method=link-local

[ipv6]
method=ignore
'''})

    def test_2peers(self):
        """[wireguard] Validate generation of wireguard config with two peers"""
        config = prepare_wg_config(listen=12345, privkey='4GgaQCy68nzNsUE5aJ9fuLzHhB65tAlwbmA72MWnOm8=',
                                   peers=[{'public-key': 'M9nt4YujIOmNrRmpIRTmYSfMdrpvE7u6WkG8FY8WjG4=',
                                           'allowed-ips': '[0.0.0.0/0, "2001:fe:ad:de:ad:be:ef:1/24"]',
                                           'keepalive': 23,
                                           'endpoint': '1.2.3.4:5'}, {
                                           'public-key': 'M9nt4YujIOmNrRmpIRTmYSfMdrpvE7u6WkG8FY8WjG5=',
                                           'allowed-ips': '[0.0.0.0/0, "2001:fe:ad:de:ad:be:ef:1/24"]',
                                           'keepalive': 23,
                                           'endpoint': '1.2.3.4:5'}], renderer=self.backend)
        self.generate(config)
        if self.backend == 'networkd':
            self.assert_networkd({'wg0.netdev': ND_WG % ('=4GgaQCy68nzNsUE5aJ9fuLzHhB65tAlwbmA72MWnOm8=', '12345', '''
[WireGuardPeer]
PublicKey=M9nt4YujIOmNrRmpIRTmYSfMdrpvE7u6WkG8FY8WjG4=
AllowedIPs=0.0.0.0/0,2001:fe:ad:de:ad:be:ef:1/24
PersistentKeepalive=23
Endpoint=1.2.3.4:5

[WireGuardPeer]
PublicKey=M9nt4YujIOmNrRmpIRTmYSfMdrpvE7u6WkG8FY8WjG5=
AllowedIPs=0.0.0.0/0,2001:fe:ad:de:ad:be:ef:1/24
PersistentKeepalive=23
Endpoint=1.2.3.4:5'''),
                                  'wg0.network': ND_WITHIPGW % ('wg0', '15.15.15.15/24', '2001:de:ad:be:ef:ca:fe:1/128',
                                                                '20.20.20.21')})
        elif self.backend == 'NetworkManager':
            self.assert_nm({'wg0.nmconnection': NM_WG % ('4GgaQCy68nzNsUE5aJ9fuLzHhB65tAlwbmA72MWnOm8=', '12345', '''
[wireguard-peer.M9nt4YujIOmNrRmpIRTmYSfMdrpvE7u6WkG8FY8WjG4=]
persistent-keepalive=23
endpoint=1.2.3.4:5
allowed-ips=0.0.0.0/0;2001:fe:ad:de:ad:be:ef:1/24;

[wireguard-peer.M9nt4YujIOmNrRmpIRTmYSfMdrpvE7u6WkG8FY8WjG5=]
persistent-keepalive=23
endpoint=1.2.3.4:5
allowed-ips=0.0.0.0/0;2001:fe:ad:de:ad:be:ef:1/24;''')})

    def test_privatekeyfile(self):
        """[wireguard] Validate generation of another simple wireguard config"""
        config = prepare_wg_config(listen=12345, privkey='/tmp/test_private_key',
                                   peers=[{'public-key': 'M9nt4YujIOmNrRmpIRTmYSfMdrpvE7u6WkG8FY8WjG4=',
                                           'allowed-ips': '[0.0.0.0/0, "2001:fe:ad:de:ad:be:ef:1/24"]',
                                           'keepalive': 23,
                                           'shared-key': '/tmp/test_preshared_key',
                                           'endpoint': '1.2.3.4:5'}], renderer=self.backend)
        if self.backend == 'networkd':
            self.generate(config)
            self.assert_networkd({'wg0.netdev': ND_WG % ('File=/tmp/test_private_key', '12345', '''
[WireGuardPeer]
PublicKey=M9nt4YujIOmNrRmpIRTmYSfMdrpvE7u6WkG8FY8WjG4=
AllowedIPs=0.0.0.0/0,2001:fe:ad:de:ad:be:ef:1/24
PersistentKeepalive=23
Endpoint=1.2.3.4:5
PresharedKeyFile=/tmp/test_preshared_key'''),
                                  'wg0.network': ND_WITHIPGW % ('wg0', '15.15.15.15/24', '2001:de:ad:be:ef:ca:fe:1/128',
                                                                '20.20.20.21')})
        elif self.backend == 'NetworkManager':
            err = self.generate(config, expect_fail=True)
            self.assertIn('wg0: private key needs to be base64 encoded when using the NM backend', err)

    def test_ipv6_remote(self):
        """[wireguard] Validate generation of wireguard config with v6 remote endpoint"""
        config = prepare_wg_config(listen=12345, privkey='4GgaQCy68nzNsUE5aJ9fuLzHhB65tAlwbmA72MWnOm8=',
                                   peers=[{'public-key': 'M9nt4YujIOmNrRmpIRTmYSfMdrpvE7u6WkG8FY8WjG4=',
                                           'allowed-ips': '[0.0.0.0/0, "2001:fe:ad:de:ad:be:ef:1/24"]',
                                           'keepalive': 23,
                                           'endpoint': '"[2001:fe:ad:de:ad:be:ef:11]:5"'}], renderer=self.backend)
        self.generate(config)
        if self.backend == 'networkd':
            self.assert_networkd({'wg0.netdev': ND_WG % ('=4GgaQCy68nzNsUE5aJ9fuLzHhB65tAlwbmA72MWnOm8=', '12345', '''
[WireGuardPeer]
PublicKey=M9nt4YujIOmNrRmpIRTmYSfMdrpvE7u6WkG8FY8WjG4=
AllowedIPs=0.0.0.0/0,2001:fe:ad:de:ad:be:ef:1/24
PersistentKeepalive=23
Endpoint=[2001:fe:ad:de:ad:be:ef:11]:5'''),
                                  'wg0.network': ND_WITHIPGW % ('wg0', '15.15.15.15/24', '2001:de:ad:be:ef:ca:fe:1/128',
                                                                '20.20.20.21')})
        elif self.backend == 'NetworkManager':
            self.assert_nm({'wg0.nmconnection': NM_WG % ('4GgaQCy68nzNsUE5aJ9fuLzHhB65tAlwbmA72MWnOm8=', '12345', '''
[wireguard-peer.M9nt4YujIOmNrRmpIRTmYSfMdrpvE7u6WkG8FY8WjG4=]
persistent-keepalive=23
endpoint=[2001:fe:ad:de:ad:be:ef:11]:5
allowed-ips=0.0.0.0/0;2001:fe:ad:de:ad:be:ef:1/24;''')})

    def test_vxlan(self):
        out = self.generate('''network:
  renderer: %(r)s
  version: 2
  tunnels:
    vxlan1005:
      link: br0
      mode: vxlan
      local: 10.10.10.1
      remote: 224.0.0.5
      id: 1005
      port: 4789
      ageing: 42
      mac-learning: true
      limit: 37
      arp-proxy: true
      short-circuit: true
      type-of-service: 292
      ttl: 128
      flow-label: 0
      do-not-fragment: true
      notifications: [l2-miss, l3-miss]
      checksums: [udp, zero-udp6-tx, zero-udp6-rx, remote-tx, remote-rx]
      extensions: [group-policy, generic-protocol]
      port-range: [42, 442]
      neigh-suppress: false
  bridges:
    br0:
      interfaces: [vxlan1005]''' % {'r': self.backend})

        if self.backend == 'networkd':
            self.assert_networkd({'vxlan1005.netdev': ND_VXLAN % ('vxlan1005', 1005) +
                                  '''Group=224.0.0.5
Local=10.10.10.1
TOS=292
TTL=128
MacLearning=true
FDBAgeingSec=42
MaximumFDBEntries=37
ReduceARPProxy=true
L2MissNotification=true
L3MissNotification=true
RouteShortCircuit=true
UDPChecksum=true
UDP6ZeroChecksumTx=true
UDP6ZeroChecksumRx=true
RemoteChecksumTx=true
RemoteChecksumRx=true
GroupPolicyExtension=true
GenericProtocolExtension=true
DestinationPort=4789
PortRange=42-442
FlowLabel=0
IPDoNotFragment=true\n''',
                                  'vxlan1005.network': '''[Match]
Name=vxlan1005

[Network]
LinkLocalAddressing=no
ConfigureWithoutCarrier=yes
Bridge=br0

[Bridge]
NeighborSuppression=false\n''',
                                  'br0.network': '''[Match]
Name=br0

[Network]
LinkLocalAddressing=ipv6
ConfigureWithoutCarrier=yes
VXLAN=vxlan1005\n''',
                                  'br0.netdev': '''[NetDev]
Name=br0
Kind=bridge\n'''})
        elif self.backend == 'NetworkManager':
            self.assertIn('checksums/extensions/flow-lable/do-not-fragment are '
                          'not supported by NetworkManager', out)
            self.assert_nm({'vxlan1005': '''[connection]
id=netplan-vxlan1005
type=vxlan
interface-name=vxlan1005
slave-type=bridge # wokeignore:rule=slave
master=br0 # wokeignore:rule=master

[vxlan]
ageing=42
destination-port=4789
id=1005
learning=true
limit=37
local=10.10.10.1
remote=224.0.0.5
proxy=true
l2-miss=true
l3-miss=true
source-port-min=42
source-port-max=442
tos=292
ttl=128
rsc=true
parent=br0

[ipv4]
method=disabled

[ipv6]
method=ignore\n''',
                            'br0': '''[connection]
id=netplan-br0
type=bridge
interface-name=br0

[ipv4]
method=link-local

[ipv6]
method=ignore\n'''})


# Execute the _CommonParserErrors only for one backend, to spare some test cycles
class TestNetworkd(TestBase, _CommonTests, _CommonParserErrors):
    backend = 'networkd'

    def test_sit(self):
        """[networkd] Validate generation of SIT tunnels"""
        config = prepare_config_for_mode('networkd', 'sit')
        self.generate(config)
        self.assert_networkd({'tun0.netdev': '''[NetDev]
Name=tun0
Kind=sit

[Tunnel]
Independent=true
Local=10.10.10.10
Remote=20.20.20.20
''',
                              'tun0.network': '''[Match]
Name=tun0

[Network]
LinkLocalAddressing=ipv6
Address=15.15.15.15/24
Gateway=20.20.20.21
ConfigureWithoutCarrier=yes
'''})

    def test_sit_he(self):
        """[networkd] Validate generation of SIT tunnels (HE example)"""
        # Test specifically a config like one that would enable Hurricane
        # Electric IPv6 tunnels.
        config = '''network:
  version: 2
  renderer: networkd
  ethernets:
    eth0:
      addresses:
        - 1.1.1.1/24
        - "2001:cafe:face::1/64"  # provided by HE as routed /64
      gateway4: 1.1.1.254
  tunnels:
    he-ipv6:
      mode: sit
      remote: 2.2.2.2
      local: 1.1.1.1
      addresses:
        - "2001:dead:beef::2/64"
      gateway6: "2001:dead:beef::1"
'''
        self.generate(config)
        self.assert_networkd({'eth0.network': '''[Match]
Name=eth0

[Network]
LinkLocalAddressing=ipv6
Address=1.1.1.1/24
Address=2001:cafe:face::1/64
Gateway=1.1.1.254
''',
                              'he-ipv6.netdev': '''[NetDev]
Name=he-ipv6
Kind=sit

[Tunnel]
Independent=true
Local=1.1.1.1
Remote=2.2.2.2
''',
                              'he-ipv6.network': '''[Match]
Name=he-ipv6

[Network]
LinkLocalAddressing=ipv6
Address=2001:dead:beef::2/64
Gateway=2001:dead:beef::1
ConfigureWithoutCarrier=yes
'''})

    def test_vti(self):
        """[networkd] Validate generation of VTI tunnels"""
        config = prepare_config_for_mode('networkd', 'vti')
        self.generate(config)
        self.assert_networkd({'tun0.netdev': '''[NetDev]
Name=tun0
Kind=vti

[Tunnel]
Independent=true
Local=10.10.10.10
Remote=20.20.20.20
''',
                              'tun0.network': '''[Match]
Name=tun0

[Network]
LinkLocalAddressing=ipv6
Address=15.15.15.15/24
Gateway=20.20.20.21
ConfigureWithoutCarrier=yes
'''})

    def test_vti_with_key_str(self):
        """[networkd] Validate generation of VTI tunnels with input/output keys"""
        config = prepare_config_for_mode('networkd', 'vti', key='1.1.1.1')
        self.generate(config)
        self.assert_networkd({'tun0.netdev': '''[NetDev]
Name=tun0
Kind=vti

[Tunnel]
Independent=true
Local=10.10.10.10
Remote=20.20.20.20
InputKey=1.1.1.1
OutputKey=1.1.1.1
''',
                              'tun0.network': '''[Match]
Name=tun0

[Network]
LinkLocalAddressing=ipv6
Address=15.15.15.15/24
Gateway=20.20.20.21
ConfigureWithoutCarrier=yes
'''})

    def test_vti_with_key_dict(self):
        """[networkd] Validate generation of VTI tunnels with key dict"""
        config = prepare_config_for_mode('networkd', 'vti', key={'input': 1234, 'output': 5678})
        self.generate(config)
        self.assert_networkd({'tun0.netdev': '''[NetDev]
Name=tun0
Kind=vti

[Tunnel]
Independent=true
Local=10.10.10.10
Remote=20.20.20.20
InputKey=1234
OutputKey=5678
''',
                              'tun0.network': '''[Match]
Name=tun0

[Network]
LinkLocalAddressing=ipv6
Address=15.15.15.15/24
Gateway=20.20.20.21
ConfigureWithoutCarrier=yes
'''})

    def test_vti_invalid_key(self):
        """[networkd] Validate VTI tunnel generation key handling"""
        config = prepare_config_for_mode('networkd', 'vti', key={'input': 42, 'output': 'invalid'})
        out = self.generate(config, expect_fail=True)
        self.assertIn("Error in network definition: invalid tunnel key 'invalid'", out)

    def test_vti6(self):
        """[networkd] Validate generation of VTI6 tunnels"""
        config = prepare_config_for_mode('networkd', 'vti6')
        self.generate(config)
        self.assert_networkd({'tun0.netdev': '''[NetDev]
Name=tun0
Kind=vti6

[Tunnel]
Independent=true
Local=fe80::dead:beef
Remote=2001:fe:ad:de:ad:be:ef:1
''',
                              'tun0.network': '''[Match]
Name=tun0

[Network]
LinkLocalAddressing=ipv6
Address=15.15.15.15/24
Gateway=20.20.20.21
ConfigureWithoutCarrier=yes
'''})

    def test_vti6_with_key(self):
        """[networkd] Validate generation of VTI6 tunnels with input/output keys"""
        config = prepare_config_for_mode('networkd', 'vti6', key='1.1.1.1')
        self.generate(config)
        self.assert_networkd({'tun0.netdev': '''[NetDev]
Name=tun0
Kind=vti6

[Tunnel]
Independent=true
Local=fe80::dead:beef
Remote=2001:fe:ad:de:ad:be:ef:1
InputKey=1.1.1.1
OutputKey=1.1.1.1
''',
                              'tun0.network': '''[Match]
Name=tun0

[Network]
LinkLocalAddressing=ipv6
Address=15.15.15.15/24
Gateway=20.20.20.21
ConfigureWithoutCarrier=yes
'''})

    def test_vti6_invalid_key(self):
        """[networkd] Validate VTI6 tunnel generation key handling"""
        config = prepare_config_for_mode('networkd', 'vti6', key='invalid')
        out = self.generate(config, expect_fail=True)
        self.assertIn("Error in network definition: invalid tunnel key 'invalid'", out)

    def test_ipip6(self):
        """[networkd] Validate generation of IPIP6 tunnels"""
        config = prepare_config_for_mode('networkd', 'ipip6')
        self.generate(config)
        self.assert_networkd({'tun0.netdev': '''[NetDev]
Name=tun0
Kind=ip6tnl

[Tunnel]
Independent=true
Mode=ipip6
Local=fe80::dead:beef
Remote=2001:fe:ad:de:ad:be:ef:1
''',
                              'tun0.network': '''[Match]
Name=tun0

[Network]
LinkLocalAddressing=ipv6
Address=15.15.15.15/24
Gateway=20.20.20.21
ConfigureWithoutCarrier=yes
'''})

    def test_ipip(self):
        """[networkd] Validate generation of IPIP tunnels"""
        config = prepare_config_for_mode('networkd', 'ipip', ttl=64)
        self.generate(config)
        self.assert_networkd({'tun0.netdev': '''[NetDev]
Name=tun0
Kind=ipip

[Tunnel]
Independent=true
Local=10.10.10.10
Remote=20.20.20.20
TTL=64
''',
                              'tun0.network': '''[Match]
Name=tun0

[Network]
LinkLocalAddressing=ipv6
Address=15.15.15.15/24
Gateway=20.20.20.21
ConfigureWithoutCarrier=yes
'''})

    def test_isatap(self):
        """[networkd] Warning for ISATAP tunnel generation not supported"""
        config = prepare_config_for_mode('networkd', 'isatap')
        out = self.generate(config, expect_fail=True)
        self.assertIn("Error in network definition: tun0: ISATAP tunnel mode is not supported", out)

    def test_gre(self):
        """[networkd] Validate generation of GRE tunnels"""
        config = prepare_config_for_mode('networkd', 'gre')
        self.generate(config)
        self.assert_networkd({'tun0.netdev': '''[NetDev]
Name=tun0
Kind=gre

[Tunnel]
Independent=true
Local=10.10.10.10
Remote=20.20.20.20
''',
                              'tun0.network': '''[Match]
Name=tun0

[Network]
LinkLocalAddressing=ipv6
Address=15.15.15.15/24
Gateway=20.20.20.21
ConfigureWithoutCarrier=yes
'''})

    def test_ip6gre(self):
        """[networkd] Validate generation of IP6GRE tunnels"""
        config = prepare_config_for_mode('networkd', 'ip6gre', '33490175')
        self.generate(config)
        self.assert_networkd({'tun0.netdev': '''[NetDev]
Name=tun0
Kind=ip6gre

[Tunnel]
Independent=true
Local=fe80::dead:beef
Remote=2001:fe:ad:de:ad:be:ef:1
InputKey=33490175
OutputKey=33490175
''',
                              'tun0.network': '''[Match]
Name=tun0

[Network]
LinkLocalAddressing=ipv6
Address=15.15.15.15/24
Gateway=20.20.20.21
ConfigureWithoutCarrier=yes
'''})

    def test_gretap(self):
        """[networkd] Validate generation of GRETAP tunnels"""
        config = prepare_config_for_mode('networkd', 'gretap')
        self.generate(config)
        self.assert_networkd({'tun0.netdev': '''[NetDev]
Name=tun0
Kind=gretap

[Tunnel]
Independent=true
Local=10.10.10.10
Remote=20.20.20.20
''',
                              'tun0.network': '''[Match]
Name=tun0

[Network]
LinkLocalAddressing=ipv6
Address=15.15.15.15/24
Gateway=20.20.20.21
ConfigureWithoutCarrier=yes
'''})

    def test_ip6gretap(self):
        """[networkd] Validate generation of IP6GRETAP tunnels"""
        config = prepare_config_for_mode('networkd', 'ip6gretap')
        self.generate(config)
        self.assert_networkd({'tun0.netdev': '''[NetDev]
Name=tun0
Kind=ip6gretap

[Tunnel]
Independent=true
Local=fe80::dead:beef
Remote=2001:fe:ad:de:ad:be:ef:1
''',
                              'tun0.network': '''[Match]
Name=tun0

[Network]
LinkLocalAddressing=ipv6
Address=15.15.15.15/24
Gateway=20.20.20.21
ConfigureWithoutCarrier=yes
'''})

    def test_vxlan_port_range_swap(self):
        out = self.generate('''network:
  version: 2
  tunnels:
    vx0:
      mode: vxlan
      id: 1005
      remote: 10.0.0.5
      port-range: [100, 10]''')
        self.assertIn("swapped invalid port-range order [MIN, MAX]", out)

        self.assert_networkd({'vx0.netdev': ND_VXLAN % ('vx0', 1005) +
                              'Remote=10.0.0.5\nPortRange=10-100\nIndependent=true\n',
                              'vx0.network': ND_EMPTY % ('vx0', 'ipv6')})

    def test_vxlan_ip6_multicast(self):
        self.generate('''network:
  version: 2
  tunnels:
    vx0:
      mode: vxlan
      id: 1005
      remote: "ff42::dead:beef"''')

        self.assert_networkd({'vx0.netdev': ND_VXLAN % ('vx0', 1005) +
                              'Group=ff42::dead:beef\nIndependent=true\n',
                              'vx0.network': ND_EMPTY % ('vx0', 'ipv6')})


class TestNetworkManager(TestBase, _CommonTests):
    backend = 'NetworkManager'

    def test_fail_invalid_private_key_file(self):
        """[wireguard] Show an error for an invalid private key-file"""
        config = prepare_wg_config(listen=12345, privkey='/invalid.key',
                                   peers=[{'public-key': 'M9nt4YujIOmNrRmpIRTmYSfMdrpvE7u6WkG8FY8WjG4=',
                                           'allowed-ips': '[0.0.0.0/0, "2001:fe:ad:de:ad:be:ef:1/24"]',
                                           'keepalive': 14,
                                           'endpoint': '1.2.3.4:1005'}], renderer=self.backend)

        out = self.generate(config, expect_fail=True)
        self.assertIn("wg0: private key needs to be base64 encoded when using the NM backend", out)

    def test_fail_invalid_shared_key_file(self):
        """[wireguard] Show an error for an invalid pre shared key-file"""
        config = prepare_wg_config(listen=12345, privkey='4GgaQCy68nzNsUE5aJ9fuLzHhB65tAlwbmA72MWnOm8=',
                                   peers=[{'public-key': 'M9nt4YujIOmNrRmpIRTmYSfMdrpvE7u6WkG8FY8WjG4=',
                                           'allowed-ips': '[0.0.0.0/0, "2001:fe:ad:de:ad:be:ef:1/24"]',
                                           'keepalive': 14,
                                           'shared-key': '/invalid.key',
                                           'endpoint': '1.2.3.4:1005'}], renderer=self.backend)

        out = self.generate(config, expect_fail=True)
        self.assertIn("wg0: shared key needs to be base64 encoded when using the NM backend", out)

    def test_isatap(self):
        """[NetworkManager] Validate ISATAP tunnel generation"""
        config = prepare_config_for_mode('NetworkManager', 'isatap')
        self.generate(config)
        self.assert_nm({'tun0': '''[connection]
id=netplan-tun0
type=ip-tunnel
interface-name=tun0

[ip-tunnel]
mode=4
local=10.10.10.10
remote=20.20.20.20

[ipv4]
method=manual
address1=15.15.15.15/24
gateway=20.20.20.21

[ipv6]
method=ignore
'''})

    def test_sit(self):
        """[NetworkManager] Validate generation of SIT tunnels"""
        config = prepare_config_for_mode('NetworkManager', 'sit')
        self.generate(config)
        self.assert_nm({'tun0': '''[connection]
id=netplan-tun0
type=ip-tunnel
interface-name=tun0

[ip-tunnel]
mode=3
local=10.10.10.10
remote=20.20.20.20

[ipv4]
method=manual
address1=15.15.15.15/24
gateway=20.20.20.21

[ipv6]
method=ignore
'''})

    def test_sit_he(self):
        """[NetworkManager] Validate generation of SIT tunnels (HE example)"""
        # Test specifically a config like one that would enable Hurricane
        # Electric IPv6 tunnels.
        config = '''network:
  version: 2
  renderer: NetworkManager
  ethernets:
    eth0:
      addresses:
        - 1.1.1.1/24
        - "2001:cafe:face::1/64"  # provided by HE as routed /64
      gateway4: 1.1.1.254
  tunnels:
    he-ipv6:
      mode: sit
      remote: 2.2.2.2
      local: 1.1.1.1
      addresses:
        - "2001:dead:beef::2/64"
      gateway6: "2001:dead:beef::1"
'''
        self.generate(config)
        self.assert_nm({'eth0': '''[connection]
id=netplan-eth0
type=ethernet
interface-name=eth0

[ethernet]
wake-on-lan=0

[ipv4]
method=manual
address1=1.1.1.1/24
gateway=1.1.1.254

[ipv6]
method=manual
address1=2001:cafe:face::1/64
ip6-privacy=0
''',
                        'he-ipv6': '''[connection]
id=netplan-he-ipv6
type=ip-tunnel
interface-name=he-ipv6

[ip-tunnel]
mode=3
local=1.1.1.1
remote=2.2.2.2

[ipv4]
method=disabled

[ipv6]
method=manual
address1=2001:dead:beef::2/64
ip6-privacy=0
gateway=2001:dead:beef::1
'''})

    def test_vti(self):
        """[NetworkManager] Validate generation of VTI tunnels"""
        config = prepare_config_for_mode('NetworkManager', 'vti')
        self.generate(config)
        self.assert_nm({'tun0': '''[connection]
id=netplan-tun0
type=ip-tunnel
interface-name=tun0

[ip-tunnel]
mode=5
local=10.10.10.10
remote=20.20.20.20

[ipv4]
method=manual
address1=15.15.15.15/24
gateway=20.20.20.21

[ipv6]
method=ignore
'''})

    def test_vti6(self):
        """[NetworkManager] Validate generation of VTI6 tunnels"""
        config = prepare_config_for_mode('NetworkManager', 'vti6')
        self.generate(config)
        self.assert_nm({'tun0': '''[connection]
id=netplan-tun0
type=ip-tunnel
interface-name=tun0

[ip-tunnel]
mode=9
local=fe80::dead:beef
remote=2001:fe:ad:de:ad:be:ef:1

[ipv4]
method=manual
address1=15.15.15.15/24
gateway=20.20.20.21

[ipv6]
method=ignore
'''})

    def test_ip6ip6(self):
        """[NetworkManager] Validate generation of IP6IP6 tunnels"""
        config = prepare_config_for_mode('NetworkManager', 'ip6ip6')
        self.generate(config)
        self.assert_nm({'tun0': '''[connection]
id=netplan-tun0
type=ip-tunnel
interface-name=tun0

[ip-tunnel]
mode=6
local=fe80::dead:beef
remote=2001:fe:ad:de:ad:be:ef:1

[ipv4]
method=manual
address1=15.15.15.15/24
gateway=20.20.20.21

[ipv6]
method=ignore
'''})

    def test_ipip(self):
        """[NetworkManager] Validate generation of IPIP tunnels"""
        config = prepare_config_for_mode('NetworkManager', 'ipip', ttl=64)
        self.generate(config)
        self.assert_nm({'tun0': '''[connection]
id=netplan-tun0
type=ip-tunnel
interface-name=tun0

[ip-tunnel]
mode=1
local=10.10.10.10
remote=20.20.20.20
ttl=64

[ipv4]
method=manual
address1=15.15.15.15/24
gateway=20.20.20.21

[ipv6]
method=ignore
'''})

    def test_gre(self):
        """[NetworkManager] Validate generation of GRE tunnels"""
        config = prepare_config_for_mode('NetworkManager', 'gre')
        self.generate(config)
        self.assert_nm({'tun0': '''[connection]
id=netplan-tun0
type=ip-tunnel
interface-name=tun0

[ip-tunnel]
mode=2
local=10.10.10.10
remote=20.20.20.20

[ipv4]
method=manual
address1=15.15.15.15/24
gateway=20.20.20.21

[ipv6]
method=ignore
'''})

    def test_gre_with_keys(self):
        """[NetworkManager] Validate generation of GRE tunnels with keys"""
        config = prepare_config_for_mode('NetworkManager', 'gre', key={'input': 1111, 'output': 5555})
        self.generate(config)
        self.assert_nm({'tun0': '''[connection]
id=netplan-tun0
type=ip-tunnel
interface-name=tun0

[ip-tunnel]
mode=2
local=10.10.10.10
remote=20.20.20.20
input-key=1111
output-key=5555

[ipv4]
method=manual
address1=15.15.15.15/24
gateway=20.20.20.21

[ipv6]
method=ignore
'''})

    def test_ip6gre(self):
        """[NetworkManager] Validate generation of IP6GRE tunnels"""
        config = prepare_config_for_mode('NetworkManager', 'ip6gre')
        self.generate(config)
        self.assert_nm({'tun0': '''[connection]
id=netplan-tun0
type=ip-tunnel
interface-name=tun0

[ip-tunnel]
mode=8
local=fe80::dead:beef
remote=2001:fe:ad:de:ad:be:ef:1

[ipv4]
method=manual
address1=15.15.15.15/24
gateway=20.20.20.21

[ipv6]
method=ignore
'''})

    def test_ip6gre_with_key(self):
        """[NetworkManager] Validate generation of IP6GRE tunnels with key"""
        config = prepare_config_for_mode('NetworkManager', 'ip6gre', key='9999')
        self.generate(config)
        self.assert_nm({'tun0': '''[connection]
id=netplan-tun0
type=ip-tunnel
interface-name=tun0

[ip-tunnel]
mode=8
local=fe80::dead:beef
remote=2001:fe:ad:de:ad:be:ef:1
input-key=9999
output-key=9999

[ipv4]
method=manual
address1=15.15.15.15/24
gateway=20.20.20.21

[ipv6]
method=ignore
'''})

    def test_vxlan_uuid(self):
        self.generate('''network:
  renderer: NetworkManager
  tunnels:
    vx0:
      mode: vxlan
      id: 42
      link: id0
  ethernets:
    id0:
      match: {name: 'someIface'}''')

        self.assert_networkd({})

        # get assigned UUID  from id0 connection
        with open(os.path.join(self.workdir.name, 'run/NetworkManager/system-connections/netplan-id0.nmconnection')) as f:
            m = re.search('uuid=([0-9a-fA-F-]{36})\n', f.read())
            self.assertTrue(m)
            uuid = m.group(1)
            self.assertNotEqual(uuid, "00000000-0000-0000-0000-000000000000")

        self.assert_nm({'vx0': '''[connection]
id=netplan-vx0
type=vxlan
interface-name=vx0

[vxlan]
id=42
parent=%s

[ipv4]
method=disabled

[ipv6]
method=ignore\n''' % uuid,
                       'id0': '''[connection]
id=netplan-id0
type=ethernet
uuid=%s
interface-name=someIface

[ethernet]
wake-on-lan=0

[ipv4]
method=link-local

[ipv6]
method=ignore\n''' % uuid})


class TestConfigErrors(TestBase):

    def test_missing_mode(self):
        """Fail if tunnel mode is missing"""
        config = '''network:
  version: 2
  tunnels:
    tun0:
      remote: 20.20.20.20
      local: 10.10.10.10
'''
        out = self.generate(config, expect_fail=True)
        self.assertIn("Error in network definition: tun0: missing 'mode' property for tunnel", out)

    def test_invalid_mode(self):
        """Ensure an invalid tunnel mode shows an error message"""
        config = prepare_config_for_mode('networkd', 'invalid')
        out = self.generate(config, expect_fail=True)
        self.assertIn("Error in network definition: tun0: tunnel mode 'invalid' is not supported", out)

    def test_invalid_mode_for_nm(self):
        """Show an error if a mode is selected that can't be handled by the renderer"""
        config = prepare_config_for_mode('NetworkManager', 'gretap')
        out = self.generate(config, expect_fail=True)
        self.assertIn("Error in network definition: tun0: GRETAP tunnel mode is not supported by NetworkManager", out)

    def test_malformed_tunnel_ip(self):
        """Fail if local/remote IP for tunnel are malformed"""
        config = '''network:
  version: 2
  tunnels:
    tun0:
      mode: gre
      remote: 20.20.20.20
      local: 10.10.1invalid
'''
        out = self.generate(config, expect_fail=True)
        self.assertIn("Error in network definition: malformed address '10.10.1invalid', must be X.X.X.X or X:X:X:X:X:X:X:X", out)

    def test_cidr_tunnel_ip(self):
        """Fail if local/remote IP for tunnel include /prefix"""
        config = '''network:
  version: 2
  tunnels:
    tun0:
      mode: gre
      remote: 20.20.20.20
      local: 10.10.10.10/21
'''
        out = self.generate(config, expect_fail=True)
        self.assertIn("Error in network definition: address '10.10.10.10/21' should not include /prefixlength", out)

    def test_missing_local_ip(self):
        """Fail if local IP is missing"""
        config = '''network:
  version: 2
  tunnels:
    tun0:
      mode: gre
      remote: 20.20.20.20
'''
        out = self.generate(config, expect_fail=True)
        self.assertIn("Error in network definition: tun0: missing 'local' property for tunnel", out)

    def test_missing_remote_ip(self):
        """Fail if remote IP is missing"""
        config = '''network:
  version: 2
  tunnels:
    tun0:
      mode: gre
      local: 20.20.20.20
'''
        out = self.generate(config, expect_fail=True)
        self.assertIn("Error in network definition: tun0: missing 'remote' property for tunnel", out)

    def test_invalid_ttl(self):
        """Fail if TTL not in range [1...255]"""
        config = '''network:
  version: 2
  tunnels:
    tun0:
      mode: ipip
      local: 20.20.20.20
      remote: 10.10.10.10
      ttl: 300
'''
        out = self.generate(config, expect_fail=True)
        self.assertIn("Error in network definition: tun0: 'ttl' property for tunnel must be in range [1...255]", out)

    def test_wrong_local_ip_for_mode_v4(self):
        """Show an error when an IPv6 local addr is used for an IPv4 tunnel mode"""
        config = '''network:
  version: 2
  tunnels:
    tun0:
      mode: gre
      local: fe80::2
      remote: 20.20.20.20
'''
        out = self.generate(config, expect_fail=True)
        self.assertIn("Error in network definition: tun0: 'local' must be a valid IPv4 address for this tunnel type", out)

    def test_wrong_remote_ip_for_mode_v4(self):
        """Show an error when an IPv6 remote addr is used for an IPv4 tunnel mode"""
        config = '''network:
  version: 2
  tunnels:
    tun0:
      mode: gre
      local: 10.10.10.10
      remote: 2006::1
'''
        out = self.generate(config, expect_fail=True)
        self.assertIn("Error in network definition: tun0: 'remote' must be a valid IPv4 address for this tunnel type", out)

    def test_wrong_local_ip_for_mode_v6(self):
        """Show an error when an IPv4 local addr is used for an IPv6 tunnel mode"""
        config = '''network:
  version: 2
  tunnels:
    tun0:
      mode: ip6gre
      local: 10.10.10.10
      remote: 2001::3
'''
        out = self.generate(config, expect_fail=True)
        self.assertIn("Error in network definition: tun0: 'local' must be a valid IPv6 address for this tunnel type", out)

    def test_wrong_remote_ip_for_mode_v6(self):
        """Show an error when an IPv4 remote addr is used for an IPv6 tunnel mode"""
        config = '''network:
  version: 2
  tunnels:
    tun0:
      mode: ip6gre
      local: 2001::face
      remote: 20.20.20.20
'''
        out = self.generate(config, expect_fail=True)
        self.assertIn("Error in network definition: tun0: 'remote' must be a valid IPv6 address for this tunnel type", out)

    def test_malformed_keys(self):
        """Show an error if tunnel keys stanza is malformed"""
        config = '''network:
  version: 2
  tunnels:
    tun0:
      mode: ipip
      local: 10.10.10.10
      remote: 20.20.20.20
      keys:
        - input: 1234
'''
        out = self.generate(config, expect_fail=True)
        self.assertIn("Error in network definition: invalid type for 'key[s]': must be a scalar or mapping", out)

    def test_networkd_invalid_input_key_use(self):
        """[networkd] Show an error if input-key is used for a mode that does not support it"""
        config = '''network:
  version: 2
  renderer: networkd
  tunnels:
    tun0:
      mode: ipip
      local: 10.10.10.10
      remote: 20.20.20.20
      keys:
        input: 1234
'''
        out = self.generate(config, expect_fail=True)
        self.assertIn("Error in network definition: tun0: 'input-key' is not required for this tunnel type", out)

    def test_networkd_invalid_output_key_use(self):
        """[networkd] Show an error if output-key is used for a mode that does not support it"""
        config = '''network:
  version: 2
  renderer: networkd
  tunnels:
    tun0:
      mode: ipip
      local: 10.10.10.10
      remote: 20.20.20.20
      keys:
        output: 1234
'''
        out = self.generate(config, expect_fail=True)
        self.assertIn("Error in network definition: tun0: 'output-key' is not required for this tunnel type", out)

    def test_nm_invalid_input_key_use(self):
        """[NetworkManager] Show an error if input-key is used for a mode that does not support it"""
        config = '''network:
  version: 2
  renderer: NetworkManager
  tunnels:
    tun0:
      mode: ipip
      local: 10.10.10.10
      remote: 20.20.20.20
      keys:
        input: 1234
'''
        out = self.generate(config, expect_fail=True)
        self.assertIn("Error in network definition: tun0: 'input-key' is not required for this tunnel type", out)

    def test_nm_invalid_output_key_use(self):
        """[NetworkManager] Show an error if output-key is used for a mode that does not support it"""
        config = '''network:
  version: 2
  renderer: NetworkManager
  tunnels:
    tun0:
      mode: ipip
      local: 10.10.10.10
      remote: 20.20.20.20
      keys:
        output: 1234
'''
        out = self.generate(config, expect_fail=True)
        self.assertIn("Error in network definition: tun0: 'output-key' is not required for this tunnel type", out)

<<<<<<< HEAD
    def test_vxlan_maclearning_arpproxy_shortcircuit_true_networkd(self):
        self.generate('''network:
  renderer: networkd
  version: 2
  ethernets:
    eth0: {}
  tunnels:
    vxlan1005:
      link: eth0
      mode: vxlan
      id: 1005
      mac-learning: true
      arp-proxy: true
      short-circuit: true''')

        self.assert_networkd({'vxlan1005.netdev': '''[NetDev]
Name=vxlan1005
Kind=vxlan

[VXLAN]
VNI=1005
MacLearning=true
ReduceARPProxy=true
RouteShortCircuit=true\n''',
                             'vxlan1005.network': '''[Match]
Name=vxlan1005

[Network]
LinkLocalAddressing=ipv6
ConfigureWithoutCarrier=yes\n''',
                              'eth0.network': '''[Match]
Name=eth0

[Network]
LinkLocalAddressing=ipv6
VXLAN=vxlan1005\n'''})

    def test_vxlan_maclearning_arpproxy_shortcircuit_false_networkd(self):
        self.generate('''network:
  renderer: networkd
  version: 2
  ethernets:
    eth0: {}
  tunnels:
    vxlan1005:
      link: eth0
      mode: vxlan
      id: 1005
      mac-learning: false
      arp-proxy: false
      short-circuit: false''')

        self.assert_networkd({'vxlan1005.netdev': '''[NetDev]
Name=vxlan1005
Kind=vxlan

[VXLAN]
VNI=1005
MacLearning=false
ReduceARPProxy=false
RouteShortCircuit=false\n''',
                             'vxlan1005.network': '''[Match]
Name=vxlan1005

[Network]
LinkLocalAddressing=ipv6
ConfigureWithoutCarrier=yes\n''',
                              'eth0.network': '''[Match]
=======
    def test_vxlan_eth_with_route(self):
        """[networkd] Validate that VXLAN= is in the right section (LP#2000713)"""
        config = '''network:
  version: 2
  renderer: networkd
  ethernets:
    eth0:
      routes:
        - to: 10.20.30.40/32
          via: 10.20.30.1
  tunnels:
    vxlan1:
      mode: vxlan
      id: 1
      link: eth0
'''
        self.generate(config)
        self.assert_networkd({'eth0.network': '''[Match]
>>>>>>> 102f189e
Name=eth0

[Network]
LinkLocalAddressing=ipv6
<<<<<<< HEAD
VXLAN=vxlan1005\n'''})

    def test_vxlan_maclearning_arpproxy_shortcircuit_true_network_manager(self):
        self.generate('''network:
  renderer: NetworkManager
  version: 2
  ethernets:
    eth0: {}
  tunnels:
    vxlan1005:
      link: eth0
      mode: vxlan
      id: 1005
      mac-learning: true
      arp-proxy: true
      short-circuit: true''')

        self.assert_nm({'vxlan1005': '''[connection]
id=netplan-vxlan1005
type=vxlan
interface-name=vxlan1005

[vxlan]
id=1005
learning=true
proxy=true
rsc=true
parent=eth0

[ipv4]
method=disabled

[ipv6]
method=ignore\n''',
                        'eth0': '''[connection]
id=netplan-eth0
type=ethernet
interface-name=eth0

[ethernet]
wake-on-lan=0

[ipv4]
method=link-local

[ipv6]
method=ignore\n'''})

    def test_vxlan_maclearning_arpproxy_shortcircuit_false_network_manager(self):
        self.generate('''network:
  renderer: NetworkManager
  version: 2
  ethernets:
    eth0: {}
  tunnels:
    vxlan1005:
      link: eth0
      mode: vxlan
      id: 1005
      mac-learning: false
      arp-proxy: false
      short-circuit: false''')

        self.assert_nm({'vxlan1005': '''[connection]
id=netplan-vxlan1005
type=vxlan
interface-name=vxlan1005

[vxlan]
id=1005
learning=false
proxy=false
rsc=false
parent=eth0

[ipv4]
method=disabled

[ipv6]
method=ignore\n''',
                        'eth0': '''[connection]
id=netplan-eth0
type=ethernet
interface-name=eth0

[ethernet]
wake-on-lan=0

[ipv4]
method=link-local

[ipv6]
method=ignore\n'''})
=======
VXLAN=vxlan1

[Route]
Destination=10.20.30.40/32
Gateway=10.20.30.1
''',
                              'vxlan1.netdev': (ND_VXLAN % ('vxlan1', 1)).strip(),
                              'vxlan1.network': ND_EMPTY % ('vxlan1', 'ipv6')})
>>>>>>> 102f189e
<|MERGE_RESOLUTION|>--- conflicted
+++ resolved
@@ -702,6 +702,146 @@
 [ipv6]
 method=ignore\n'''})
 
+    def test_vxlan_maclearning_arpproxy_shortcircuit_true(self):
+        self.generate('''network:
+  renderer: %(r)s
+  version: 2
+  ethernets:
+    eth0: {}
+  tunnels:
+    vxlan1005:
+      link: eth0
+      mode: vxlan
+      id: 1005
+      mac-learning: true
+      arp-proxy: true
+      short-circuit: true''' % {'r': self.backend})
+
+        if self.backend == 'networkd':
+            self.assert_networkd({'vxlan1005.netdev': '''[NetDev]
+Name=vxlan1005
+Kind=vxlan
+
+[VXLAN]
+VNI=1005
+MacLearning=true
+ReduceARPProxy=true
+RouteShortCircuit=true\n''',
+                                 'vxlan1005.network': '''[Match]
+Name=vxlan1005
+
+[Network]
+LinkLocalAddressing=ipv6
+ConfigureWithoutCarrier=yes\n''',
+                                  'eth0.network': '''[Match]
+Name=eth0
+
+[Network]
+LinkLocalAddressing=ipv6
+VXLAN=vxlan1005\n'''})
+
+        elif self.backend == 'NetworkManager':
+            self.assert_nm({'vxlan1005': '''[connection]
+id=netplan-vxlan1005
+type=vxlan
+interface-name=vxlan1005
+
+[vxlan]
+id=1005
+learning=true
+proxy=true
+rsc=true
+parent=eth0
+
+[ipv4]
+method=disabled
+
+[ipv6]
+method=ignore\n''',
+                            'eth0': '''[connection]
+id=netplan-eth0
+type=ethernet
+interface-name=eth0
+
+[ethernet]
+wake-on-lan=0
+
+[ipv4]
+method=link-local
+
+[ipv6]
+method=ignore\n'''})
+
+    def test_vxlan_maclearning_arpproxy_shortcircuit_false(self):
+        self.generate('''network:
+  renderer: %(r)s
+  version: 2
+  ethernets:
+    eth0: {}
+  tunnels:
+    vxlan1005:
+      link: eth0
+      mode: vxlan
+      id: 1005
+      mac-learning: false
+      arp-proxy: false
+      short-circuit: false''' % {'r': self.backend})
+
+        if self.backend == 'networkd':
+            self.assert_networkd({'vxlan1005.netdev': '''[NetDev]
+Name=vxlan1005
+Kind=vxlan
+
+[VXLAN]
+VNI=1005
+MacLearning=false
+ReduceARPProxy=false
+RouteShortCircuit=false\n''',
+                                  'vxlan1005.network': '''[Match]
+Name=vxlan1005
+
+[Network]
+LinkLocalAddressing=ipv6
+ConfigureWithoutCarrier=yes\n''',
+                                  'eth0.network': '''[Match]
+Name=eth0
+
+[Network]
+LinkLocalAddressing=ipv6
+VXLAN=vxlan1005\n'''})
+
+        elif self.backend == 'NetworkManager':
+            self.assert_nm({'vxlan1005': '''[connection]
+id=netplan-vxlan1005
+type=vxlan
+interface-name=vxlan1005
+
+[vxlan]
+id=1005
+learning=false
+proxy=false
+rsc=false
+parent=eth0
+
+[ipv4]
+method=disabled
+
+[ipv6]
+method=ignore\n''',
+                            'eth0': '''[connection]
+id=netplan-eth0
+type=ethernet
+interface-name=eth0
+
+[ethernet]
+wake-on-lan=0
+
+[ipv4]
+method=link-local
+
+[ipv6]
+method=ignore\n'''})
+
 
 # Execute the _CommonParserErrors only for one backend, to spare some test cycles
 class TestNetworkd(TestBase, _CommonTests, _CommonParserErrors):
@@ -1685,76 +1825,6 @@
         out = self.generate(config, expect_fail=True)
         self.assertIn("Error in network definition: tun0: 'output-key' is not required for this tunnel type", out)
 
-<<<<<<< HEAD
-    def test_vxlan_maclearning_arpproxy_shortcircuit_true_networkd(self):
-        self.generate('''network:
-  renderer: networkd
-  version: 2
-  ethernets:
-    eth0: {}
-  tunnels:
-    vxlan1005:
-      link: eth0
-      mode: vxlan
-      id: 1005
-      mac-learning: true
-      arp-proxy: true
-      short-circuit: true''')
-
-        self.assert_networkd({'vxlan1005.netdev': '''[NetDev]
-Name=vxlan1005
-Kind=vxlan
-
-[VXLAN]
-VNI=1005
-MacLearning=true
-ReduceARPProxy=true
-RouteShortCircuit=true\n''',
-                             'vxlan1005.network': '''[Match]
-Name=vxlan1005
-
-[Network]
-LinkLocalAddressing=ipv6
-ConfigureWithoutCarrier=yes\n''',
-                              'eth0.network': '''[Match]
-Name=eth0
-
-[Network]
-LinkLocalAddressing=ipv6
-VXLAN=vxlan1005\n'''})
-
-    def test_vxlan_maclearning_arpproxy_shortcircuit_false_networkd(self):
-        self.generate('''network:
-  renderer: networkd
-  version: 2
-  ethernets:
-    eth0: {}
-  tunnels:
-    vxlan1005:
-      link: eth0
-      mode: vxlan
-      id: 1005
-      mac-learning: false
-      arp-proxy: false
-      short-circuit: false''')
-
-        self.assert_networkd({'vxlan1005.netdev': '''[NetDev]
-Name=vxlan1005
-Kind=vxlan
-
-[VXLAN]
-VNI=1005
-MacLearning=false
-ReduceARPProxy=false
-RouteShortCircuit=false\n''',
-                             'vxlan1005.network': '''[Match]
-Name=vxlan1005
-
-[Network]
-LinkLocalAddressing=ipv6
-ConfigureWithoutCarrier=yes\n''',
-                              'eth0.network': '''[Match]
-=======
     def test_vxlan_eth_with_route(self):
         """[networkd] Validate that VXLAN= is in the right section (LP#2000713)"""
         config = '''network:
@@ -1773,106 +1843,10 @@
 '''
         self.generate(config)
         self.assert_networkd({'eth0.network': '''[Match]
->>>>>>> 102f189e
 Name=eth0
 
 [Network]
 LinkLocalAddressing=ipv6
-<<<<<<< HEAD
-VXLAN=vxlan1005\n'''})
-
-    def test_vxlan_maclearning_arpproxy_shortcircuit_true_network_manager(self):
-        self.generate('''network:
-  renderer: NetworkManager
-  version: 2
-  ethernets:
-    eth0: {}
-  tunnels:
-    vxlan1005:
-      link: eth0
-      mode: vxlan
-      id: 1005
-      mac-learning: true
-      arp-proxy: true
-      short-circuit: true''')
-
-        self.assert_nm({'vxlan1005': '''[connection]
-id=netplan-vxlan1005
-type=vxlan
-interface-name=vxlan1005
-
-[vxlan]
-id=1005
-learning=true
-proxy=true
-rsc=true
-parent=eth0
-
-[ipv4]
-method=disabled
-
-[ipv6]
-method=ignore\n''',
-                        'eth0': '''[connection]
-id=netplan-eth0
-type=ethernet
-interface-name=eth0
-
-[ethernet]
-wake-on-lan=0
-
-[ipv4]
-method=link-local
-
-[ipv6]
-method=ignore\n'''})
-
-    def test_vxlan_maclearning_arpproxy_shortcircuit_false_network_manager(self):
-        self.generate('''network:
-  renderer: NetworkManager
-  version: 2
-  ethernets:
-    eth0: {}
-  tunnels:
-    vxlan1005:
-      link: eth0
-      mode: vxlan
-      id: 1005
-      mac-learning: false
-      arp-proxy: false
-      short-circuit: false''')
-
-        self.assert_nm({'vxlan1005': '''[connection]
-id=netplan-vxlan1005
-type=vxlan
-interface-name=vxlan1005
-
-[vxlan]
-id=1005
-learning=false
-proxy=false
-rsc=false
-parent=eth0
-
-[ipv4]
-method=disabled
-
-[ipv6]
-method=ignore\n''',
-                        'eth0': '''[connection]
-id=netplan-eth0
-type=ethernet
-interface-name=eth0
-
-[ethernet]
-wake-on-lan=0
-
-[ipv4]
-method=link-local
-
-[ipv6]
-method=ignore\n'''})
-=======
 VXLAN=vxlan1
 
 [Route]
@@ -1880,5 +1854,4 @@
 Gateway=10.20.30.1
 ''',
                               'vxlan1.netdev': (ND_VXLAN % ('vxlan1', 1)).strip(),
-                              'vxlan1.network': ND_EMPTY % ('vxlan1', 'ipv6')})
->>>>>>> 102f189e
+                              'vxlan1.network': ND_EMPTY % ('vxlan1', 'ipv6')})